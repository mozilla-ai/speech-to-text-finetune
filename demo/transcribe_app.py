from pathlib import Path
from typing import Tuple
import gradio as gr
from transformers import pipeline, Pipeline
<<<<<<< HEAD
from speech_to_text_finetune.hf_utils import (
    get_available_languages_in_cv,
    hf_model_exists,
)
=======
from speech_to_text_finetune.hf_utils import get_available_languages_in_cv
import json

with open("demo/languages_common_voice_17_0.json") as json_file:
    languages_name_to_id = json.load(json_file)
>>>>>>> 1eb0963a

languages = languages_name_to_id.keys()
model_ids = [
<<<<<<< HEAD
=======
    "kostissz/whisper-small-el",
    "kostissz/whisper-tiny-gl",
    "kostissz/whisper-tiny-el",
>>>>>>> 1eb0963a
    "openai/whisper-tiny",
    "openai/whisper-small",
    "openai/whisper-medium",
    # Add here any other HF STT/ASR model id OR a local directory
    # "kostissz/whisper-tiny-el",  # custom HF model example
    # "artifacts/whisper-small-en",  # local model directory example
]


def _load_local_model(model_dir: str, language: str) -> Tuple[Pipeline | None, str]:
    if not Path(model_dir).is_dir():
        return None, f"⚠️ Couldn't find local model directory: {model_dir}"
    from transformers import (
        WhisperProcessor,
        WhisperTokenizer,
        WhisperFeatureExtractor,
        WhisperForConditionalGeneration,
    )

    processor = WhisperProcessor.from_pretrained(model_dir)
    tokenizer = WhisperTokenizer.from_pretrained(
        model_dir, language=language, task="transcribe"
    )
    feature_extractor = WhisperFeatureExtractor.from_pretrained(model_dir)
    model = WhisperForConditionalGeneration.from_pretrained(model_dir)

    return pipeline(
        task="automatic-speech-recognition",
        model=model,
        processor=processor,
        tokenizer=tokenizer,
        feature_extractor=feature_extractor,
    ), f"✅ Local model has been loaded from {model_dir}."


def _load_hf_model(model_repo_id: str, language: str) -> Tuple[Pipeline | None, str]:
    if not hf_model_exists(model_repo_id):
        return (
            None,
            f"⚠️ Couldn't find {model_repo_id} on Hugging Face. If its a private repo, make sure you are logged in locally.",
        )
    return pipeline(
        "automatic-speech-recognition",
        model=model_repo_id,
        generate_kwargs={"language": language},
    ), f"✅ HF Model {model_repo_id} has been loaded."


def load_model(model_id: str, language: str, local: bool) -> Tuple[Pipeline, str]:
    if model_id and language:
        yield None, f"Loading {model_id}..."
        yield (
            _load_local_model(model_id, language)
            if local
            else _load_hf_model(model_id, language)
        )
    else:
        yield None, "⚠️ Please select a model and a language from the dropdown"


def transcribe(pipe: Pipeline, audio: gr.Audio) -> str:
    text = pipe(audio)["text"]
    return text


def setup_gradio_demo():
    with gr.Blocks() as demo:
        gr.Markdown(
            """ # 🗣️ Speech-to-Text Transcription
        ### 1. Select a model and a language from the dropdowns.
        ### 2. Load the model by clicking the Load model button.
        ### 3. Record a message and click Transcribe to see the transcription.
        """
        )
        ### Model & Language selection ###
        with gr.Row():
            with gr.Column():
                dropdown_model = gr.Dropdown(
                    choices=model_ids, value=None, label="Select a model"
                )
            with gr.Column():
                local_check = gr.Checkbox(label="Local model")

        selected_lang = gr.Dropdown(
            choices=list(languages), value=None, label="Select a language"
        )
        load_model_button = gr.Button("Load model")
        model_loaded = gr.Markdown()

        ### Transcription ###
        audio_input = gr.Audio(
            sources=["microphone"], type="filepath", label="Record a message"
        )
        transcribe_button = gr.Button("Transcribe")
        transcribe_output = gr.Text(label="Output")

        ### Event listeners ###
        model = gr.State()
        load_model_button.click(
            fn=load_model,
            inputs=[dropdown_model, selected_lang, local_check],
            outputs=[model, model_loaded],
        )

        transcribe_button.click(
            fn=transcribe, inputs=[model, audio_input], outputs=transcribe_output
        )

    demo.launch()


if __name__ == "__main__":
    setup_gradio_demo()<|MERGE_RESOLUTION|>--- conflicted
+++ resolved
@@ -2,27 +2,17 @@
 from typing import Tuple
 import gradio as gr
 from transformers import pipeline, Pipeline
-<<<<<<< HEAD
 from speech_to_text_finetune.hf_utils import (
     get_available_languages_in_cv,
     hf_model_exists,
 )
-=======
-from speech_to_text_finetune.hf_utils import get_available_languages_in_cv
-import json
+
 
 with open("demo/languages_common_voice_17_0.json") as json_file:
     languages_name_to_id = json.load(json_file)
->>>>>>> 1eb0963a
 
 languages = languages_name_to_id.keys()
 model_ids = [
-<<<<<<< HEAD
-=======
-    "kostissz/whisper-small-el",
-    "kostissz/whisper-tiny-gl",
-    "kostissz/whisper-tiny-el",
->>>>>>> 1eb0963a
     "openai/whisper-tiny",
     "openai/whisper-small",
     "openai/whisper-medium",
