import shutil
from pathlib import Path
from typing import Tuple
import gradio as gr
import soundfile as sf
import pandas as pd
from huggingface_hub import hf_hub_download

from speech_to_text_finetune.hf_utils import get_available_languages_in_cv

parent_dir = "local_data"
dataset_id_cv = "mozilla-foundation/common_voice_17_0"
recorded_text_file = Path(f"{parent_dir}/text.csv")

languages_dict = get_available_languages_in_cv(dataset_id_cv)


def load_cv_sentences(language: str) -> str:
    """
    Loads all the validated text sentences from the Common Voice dataset of the language requested.
    If the file doesn't exist locally, it will download it from HF.

    Args:
        language (str): Full name of the language to download the text data from. Needs to be supported by Common Voice.

    Returns:
        str: Status text for Gradio app
    """
    language_id = languages_dict[language]
    source_text_file = Path(f"{parent_dir}/{language_id}_sentences.tsv")
    if not source_text_file.is_file():
        validated_sentences = hf_hub_download(
            repo_id=dataset_id_cv,
            filename=f"transcript/{language_id}/validated.tsv",
            repo_type="dataset",
            local_dir=parent_dir,
        )

        Path(validated_sentences).rename(source_text_file)
        shutil.rmtree(f"{parent_dir}/transcript")

    global sentences
    sentences = pd.read_table(source_text_file)["sentence"]
    return f"✅ Loaded {language} sentences from {source_text_file}"


def load_from_index(index: int):
    return sentences[int(index)]


def go_previous(index: int) -> Tuple[int, str]:
    index -= 1
    return index, sentences[index]


def go_next(index: int) -> Tuple[int, str]:
    index += 1
    return index, sentences[index]


<<<<<<< HEAD
def save_audio_to_file(audio_input: gr.Audio, index: int) -> str:
    """
    Save the audio recording in a .wav file using the index of the text sentence in the filename.
    And save the associated text sentence in a .csv file using the same index.

    Args:
        audio_input (gr.Audio): Gradio audio object to be converted to audio data and then saved to a .wav file
        index (str): Index of the text sentence that will be associated with the audio

    Returns:
        str: Status text for Gradio app
    """
=======
def save_audio_to_file(audio_input: gr.Audio, index: int) -> Tuple[str, None]:
>>>>>>> 5f093aa5
    if recorded_text_file.is_file():
        text_df = pd.read_csv(recorded_text_file)
        text_df = pd.concat(
            [text_df, pd.DataFrame([{"index": index, "sentence": sentences[index]}])],
            ignore_index=True,
        )
        text_df = text_df.drop_duplicates().reset_index(drop=True)
    else:
        text_df = pd.DataFrame({"index": index, "sentence": [sentences[index]]})

    text_df = text_df.sort_values(by="index")
    text_df.to_csv(recorded_text_file, index=False)

    audio_filepath = f"{parent_dir}/rec_{index}.wav"
    sr, data = audio_input
    sf.write(file=audio_filepath, data=data, samplerate=sr)

    return (
        f"✅ Updated {recorded_text_file}\n✅ Saved recording to {audio_filepath}",
        None,
    )


def setup_gradio_demo():
    custom_css = ".gradio-container { max-width: 450px; margin: 0 auto; }"
    with gr.Blocks(css=custom_css) as demo:
        gr.Markdown(
            """
            # 🎤 Speech-to-text Dataset Recorder
            ### 1. Select a language and click **Load language text dataset**.
            ### 2. Set an index and click **Load from index** or use **← Previous** / **Next →** to navigate sentences.
            ### 3. Record audio and click **Save recording to file**.
            """
        )
        selected_lang = gr.Dropdown(
            choices=list(languages_dict.keys()), value="", label="Select a language"
        )
        load_lang_button = gr.Button("Load language text dataset")
        dataset_loaded = gr.Markdown()

        with gr.Row():
            with gr.Column(scale=1):
                index = gr.Number(value=0, label="Skip to index")
            with gr.Column(scale=3):
                load_index_button = gr.Button("Load from index")
                with gr.Row():
                    previous_sentence_button = gr.Button("← Previous")
                    next_sentence_button = gr.Button("Next →")

<<<<<<< HEAD
        audio_input = gr.Audio(sources=["microphone"], label="Record")

=======
        sentence_textbox = gr.Text(label="Read and record the following sentence")
        audio_input = gr.Audio(sources="microphone", label="Record")
>>>>>>> 5f093aa5
        save_button = gr.Button("Save recording to file")
        save_result = gr.Markdown()

        load_lang_button.click(
            fn=load_cv_sentences,
            inputs=[selected_lang, index],
            outputs=[dataset_loaded],
        )
        load_index_button.click(
            fn=load_from_index,
            inputs=[index],
            outputs=[sentence_textbox],
        )
        previous_sentence_button.click(
            fn=go_previous,
            inputs=[index],
            outputs=[index, sentence_textbox],
        )
        next_sentence_button.click(
            fn=go_next,
            inputs=[index],
            outputs=[index, sentence_textbox],
        )
        save_button.click(
            fn=save_audio_to_file,
            inputs=[audio_input, index],
            outputs=[save_result, audio_input],
        )
    demo.launch()


if __name__ == "__main__":
    sentences = []
    setup_gradio_demo()<|MERGE_RESOLUTION|>--- conflicted
+++ resolved
@@ -28,6 +28,7 @@
     """
     language_id = languages_dict[language]
     source_text_file = Path(f"{parent_dir}/{language_id}_sentences.tsv")
+
     if not source_text_file.is_file():
         validated_sentences = hf_hub_download(
             repo_id=dataset_id_cv,
@@ -58,8 +59,7 @@
     return index, sentences[index]
 
 
-<<<<<<< HEAD
-def save_audio_to_file(audio_input: gr.Audio, index: int) -> str:
+def save_audio_to_file(audio_input: gr.Audio, index: int) -> Tuple[str, None]:
     """
     Save the audio recording in a .wav file using the index of the text sentence in the filename.
     And save the associated text sentence in a .csv file using the same index.
@@ -71,9 +71,6 @@
     Returns:
         str: Status text for Gradio app
     """
-=======
-def save_audio_to_file(audio_input: gr.Audio, index: int) -> Tuple[str, None]:
->>>>>>> 5f093aa5
     if recorded_text_file.is_file():
         text_df = pd.read_csv(recorded_text_file)
         text_df = pd.concat(
@@ -88,6 +85,7 @@
     text_df.to_csv(recorded_text_file, index=False)
 
     audio_filepath = f"{parent_dir}/rec_{index}.wav"
+
     sr, data = audio_input
     sf.write(file=audio_filepath, data=data, samplerate=sr)
 
@@ -123,13 +121,8 @@
                     previous_sentence_button = gr.Button("← Previous")
                     next_sentence_button = gr.Button("Next →")
 
-<<<<<<< HEAD
+        sentence_textbox = gr.Text(label="Read and record the following sentence")
         audio_input = gr.Audio(sources=["microphone"], label="Record")
-
-=======
-        sentence_textbox = gr.Text(label="Read and record the following sentence")
-        audio_input = gr.Audio(sources="microphone", label="Record")
->>>>>>> 5f093aa5
         save_button = gr.Button("Save recording to file")
         save_result = gr.Markdown()
 
