--- conflicted
+++ resolved
@@ -1,16 +1,12 @@
 import pytest
 from unittest.mock import patch, MagicMock
 from datasets import DatasetDict, Dataset
-<<<<<<< HEAD
-from speech_to_text_finetune.data_process import _load_common_voice, _load_local_dataset
-=======
 from speech_to_text_finetune.data_process import (
-    load_common_voice,
-    load_local_dataset,
+    _load_common_voice,
+    _load_custom_dataset,
+    _load_local_common_voice,
     load_subset_of_dataset,
-    load_local_common_voice,
 )
->>>>>>> 4f3ca0c4
 
 
 @pytest.fixture
@@ -38,7 +34,7 @@
 
 
 def test_load_local_common_voice(example_common_voice_data):
-    dataset = load_local_common_voice(
+    dataset = _load_local_common_voice(
         cv_data_dir=example_common_voice_data, train_split=0.5
     )
 
@@ -58,8 +54,8 @@
     )
 
 
-def test_load_local_dataset_default_split(example_custom_data):
-    dataset = _load_local_dataset(dataset_dir=example_custom_data)
+def test_load_custom_dataset_default_split(example_custom_data):
+    dataset = _load_custom_dataset(dataset_dir=example_custom_data)
 
     assert len(dataset["train"]) == 8
     assert len(dataset["test"]) == 2
@@ -71,15 +67,15 @@
     assert dataset["test"][-1]["audio"] == f"{example_custom_data}/rec_9.wav"
 
 
-def test_load_local_dataset_no_test(example_custom_data):
-    dataset = _load_local_dataset(dataset_dir=example_custom_data, train_split=1.0)
+def test_load_custom_dataset_no_test(example_custom_data):
+    dataset = _load_custom_dataset(dataset_dir=example_custom_data, train_split=1.0)
 
     assert len(dataset["train"]) == 10
     assert len(dataset["test"]) == 0
 
 
 def test_load_subset_of_dataset_train(example_custom_data):
-    dataset = load_local_dataset(dataset_dir=example_custom_data, train_split=0.5)
+    dataset = _load_custom_dataset(dataset_dir=example_custom_data, train_split=0.5)
 
     subset = load_subset_of_dataset(dataset["train"], n_samples=-1)
     assert len(subset) == len(dataset["train"]) == 5
