from functools import partial

from transformers import (
    Seq2SeqTrainer,
    WhisperFeatureExtractor,
    WhisperTokenizer,
    WhisperProcessor,
    WhisperForConditionalGeneration,
    Seq2SeqTrainingArguments,
    EvalPrediction,
)
import torch
from typing import Dict, Tuple
import evaluate
from evaluate import EvaluationModule
from loguru import logger

from speech_to_text_finetune.config import load_config, LANGUAGES_NAME_TO_ID
from speech_to_text_finetune.data_process import (
    load_common_voice,
    load_local_dataset,
    DataCollatorSpeechSeq2SeqWithPadding,
    process_dataset,
)
from speech_to_text_finetune.hf_utils import (
    get_hf_username,
    upload_custom_hf_model_card,
)


def run_finetuning(
    config_path: str = "config.yaml",
) -> Tuple[Dict, Dict]:
    """
    Complete pipeline for preprocessing the Common Voice dataset and then finetuning a Whisper model on it.

    Args:
        config_path (str): yaml filepath that follows the format defined in config.py

    Returns:
        Tuple[Dict, Dict]: evaluation metrics from the baseline and the finetuned models
    """
    cfg = load_config(config_path)
<<<<<<< HEAD
    hf_username = get_hf_username()
    language_id = LANGUAGES_NAME_TO_ID[cfg.language]
=======

    with open(languages_path) as json_file:
        languages_name_to_id = json.load(json_file)
    language_id = languages_name_to_id[cfg.language]
>>>>>>> 1eb0963a

    if cfg.repo_name == "default":
        cfg.repo_name = f"{cfg.model_id.split('/')[1]}-{language_id}"
    local_output_dir = f"./artifacts/{cfg.repo_name}"

    logger.info(f"Finetuning starts soon, results saved locally at {local_output_dir}")
    hf_repo_name = ""
    if cfg.training_hp.push_to_hub:
        hf_username = get_hf_username()
        hf_repo_name = f"{hf_username}/{cfg.repo_name}"
        logger.info(
            f"Results will also be uploaded in HF at {hf_repo_name}. "
            f"Private repo is set to {cfg.training_hp.hub_private_repo}."
        )

    logger.info(f"Loading the {cfg.language} subset from the {cfg.dataset_id} dataset.")
    if cfg.dataset_source == "HF":
        dataset = load_common_voice(cfg.dataset_id, language_id)
    elif cfg.dataset_source == "local":
        dataset = load_local_dataset(cfg.dataset_id, train_split=0.8)
    else:
        raise ValueError(f"Unknown dataset source {cfg.dataset_source}")

    device = torch.cuda.get_device_name(0) if torch.cuda.is_available() else "CPU"

    logger.info(
        f"Loading {cfg.model_id} on {device} and configuring it for {cfg.language}."
    )
    feature_extractor = WhisperFeatureExtractor.from_pretrained(cfg.model_id)
    tokenizer = WhisperTokenizer.from_pretrained(
        cfg.model_id, language=cfg.language, task="transcribe"
    )
    processor = WhisperProcessor.from_pretrained(
        cfg.model_id, language=cfg.language, task="transcribe"
    )
    model = WhisperForConditionalGeneration.from_pretrained(cfg.model_id)

    model.generation_config.language = cfg.language.lower()
    model.generation_config.task = "transcribe"
    model.generation_config.forced_decoder_ids = None

    logger.info("Preparing dataset...")
    dataset = process_dataset(dataset, feature_extractor, tokenizer)

    data_collator = DataCollatorSpeechSeq2SeqWithPadding(
        processor=processor,
        decoder_start_token_id=model.config.decoder_start_token_id,
    )

    training_args = Seq2SeqTrainingArguments(
        output_dir=local_output_dir,
        hub_model_id=hf_repo_name,
        report_to=["tensorboard"],
        **cfg.training_hp.model_dump(),
    )

    metric = evaluate.load("wer")

    trainer = Seq2SeqTrainer(
        args=training_args,
        model=model,
        train_dataset=dataset["train"],
        eval_dataset=dataset["test"],
        data_collator=data_collator,
        compute_metrics=partial(
            compute_word_error_rate, tokenizer=tokenizer, metric=metric
        ),
        processing_class=processor.feature_extractor,
    )

    processor.save_pretrained(training_args.output_dir)

    logger.info(
        f"Before finetuning, run evaluation on the baseline model {cfg.model_id} to easily compare performance"
        f" before and after finetuning"
    )
    baseline_eval_results = trainer.evaluate()
    logger.info(f"Baseline evaluation complete. Results:\n\t {baseline_eval_results}")

    logger.info(
        f"Start finetuning job on {dataset['train'].num_rows} audio samples. Monitor training metrics in real time in "
        f"a local tensorboard server by running in a new terminal: tensorboard --logdir {training_args.output_dir}/runs"
    )
    trainer.train()
    logger.info("Finetuning job complete.")

    logger.info(f"Start evaluation on {dataset['test'].num_rows} audio samples.")
    eval_results = trainer.evaluate()
    logger.info(f"Evaluation complete. Results:\n\t {eval_results}")

    if cfg.training_hp.push_to_hub:
        logger.info(f"Uploading model and eval results to HuggingFace: {hf_repo_name}")
        trainer.push_to_hub()
        upload_custom_hf_model_card(
            hf_repo_name=hf_repo_name,
            model_id=cfg.model_id,
            dataset_id=cfg.dataset_id,
            language_id=language_id,
            language=cfg.language,
            n_train_samples=dataset["train"].num_rows,
            n_eval_samples=dataset["test"].num_rows,
            baseline_eval_results=baseline_eval_results,
            ft_eval_results=eval_results,
        )

    return baseline_eval_results, eval_results


def compute_word_error_rate(
    pred: EvalPrediction, tokenizer: WhisperTokenizer, metric: EvaluationModule
) -> Dict:
    """
    Word Error Rate (wer) is a metric that measures the ratio of errors the ASR model makes given a transcript to the
    total words spoken. Lower is better.
    To identify an "error" we measure the difference between the ASR generated transcript and the
    ground truth transcript using the following formula:
    - S is the number of substitutions (number of words ASR swapped for different words from the ground truth)
    - D is the number of deletions (number of words ASR skipped / didn't generate compared to the ground truth)
    - I is the number of insertions (number of additional words ASR generated, not found in the ground truth)
    - C is the number of correct words (number of words that are identical between ASR and ground truth scripts)

    then: WER = (S+D+I) / (S+D+C)

    Note 1: WER can be larger than 1.0, if the number of insertions I is larger than the number of correct words C.
    Note 2: WER doesn't tell the whole story and is not fully representative of the quality of the ASR model.

    Args:
        pred (EvalPrediction): Transformers object that holds predicted tokens and ground truth labels
        tokenizer (WhisperTokenizer): Whisper tokenizer used to decode tokens to strings
        metric (EvaluationModule): module that calls the computing function for WER
    Returns:
        wer (Dict): computed WER metric
    """
    pred_ids = pred.predictions
    label_ids = pred.label_ids

    label_ids[label_ids == -100] = tokenizer.pad_token_id

    pred_str = tokenizer.batch_decode(pred_ids, skip_special_tokens=True)
    label_str = tokenizer.batch_decode(label_ids, skip_special_tokens=True)

    wer = 100 * metric.compute(predictions=pred_str, references=label_str)

    return {"wer": wer}


if __name__ == "__main__":
    run_finetuning(
        config_path="example_data/config.yaml",
    )<|MERGE_RESOLUTION|>--- conflicted
+++ resolved
@@ -41,15 +41,8 @@
         Tuple[Dict, Dict]: evaluation metrics from the baseline and the finetuned models
     """
     cfg = load_config(config_path)
-<<<<<<< HEAD
-    hf_username = get_hf_username()
+
     language_id = LANGUAGES_NAME_TO_ID[cfg.language]
-=======
-
-    with open(languages_path) as json_file:
-        languages_name_to_id = json.load(json_file)
-    language_id = languages_name_to_id[cfg.language]
->>>>>>> 1eb0963a
 
     if cfg.repo_name == "default":
         cfg.repo_name = f"{cfg.model_id.split('/')[1]}-{language_id}"
@@ -197,6 +190,4 @@
 
 
 if __name__ == "__main__":
-    run_finetuning(
-        config_path="example_data/config.yaml",
-    )+    run_finetuning(config_path="example_data/config.yaml")