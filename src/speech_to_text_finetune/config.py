--- conflicted
+++ resolved
@@ -39,24 +39,14 @@
     """
     Store configuration used for finetuning
 
-<<<<<<< HEAD
-    Args:
-        model_id (str): HF model id of a Whisper model used for finetuning
-        dataset_id (str): HF dataset id of a Common Voice dataset version, ideally from the mozilla-foundation repo
-        language (str): registered language string that is supported by the Common Voice dataset
-        repo_name (str): used both for local dir and HF, "default" will create a name based on the model and language id
-        training_hp (TrainingConfig): store selective hyperparameter values from Seq2SeqTrainingArguments
-=======
     Attributes:
         model_id: HF model id of a Whisper model used for finetuning
         dataset_id: HF dataset id of a Common Voice dataset version, ideally from the mozilla-foundation repo
-        dataset_source: can be "HF", "local_cv" or "custom", to determine from where to fetch the dataset
         language: registered language string that is supported by the Common Voice dataset
         repo_name: used both for local dir and HF, "default" will create a name based on the model and language id
         n_train_samples: explicitly set how many samples to train+validate on. If -1, use all train+val data available
         n_test_samples: explicitly set how many samples to evaluate on. If -1, use all eval data available
         training_hp: store selective hyperparameter values from Seq2SeqTrainingArguments
->>>>>>> 4f3ca0c4
     """
 
     model_id: str
