import os
import json
from loguru import logger
import importlib.util
from pathlib import Path
from typing import Dict
<<<<<<< HEAD
from huggingface_hub import (
    ModelCard,
    HfApi,
    ModelCardData,
    hf_hub_download,
    repo_exists,
)


def hf_model_exists(model_repo_id: str) -> bool:
    return repo_exists(model_repo_id)
=======
from huggingface_hub import ModelCard, HfApi, ModelCardData, hf_hub_download, EvalResult
>>>>>>> 1eb0963a


def get_hf_username() -> str:
    return HfApi().whoami()["name"]


def get_available_languages_in_cv(dataset_id: str) -> Dict:
    """
    Checks if dictionary with the languages already exists as .json and load it. If not:
    Downloads a languages.py file from a Common Voice dataset repo which stores all languages available.
    Then, dynamically imports the file as a module and returns the dictionary defined inside.
    Since the dictionary is in the format {<ISO-639-id>: <Full language name>} , e.g. {'ab': 'Abkhaz'}
    We swap to use the full language name as key and the ISO id as value instead.
    Then save the dictionary as json for easier loading next time and remove languages.py as its no longer necessary

    Args:
        dataset_id: It needs to be a specific Common Voice dataset id, e.g. mozilla-foundation/common_voice_17_0

    Returns:
        Dict: A language mapping dictionary in the format {<Full language name>: <ISO-639-id>} , e.g. {'Abkhaz': 'ab'}
    """
    lang_map_file_name = f"./artifacts/languages_{dataset_id.split('/')[1]}.json"

    if Path(lang_map_file_name).is_file():
        logger.info(f"Found {lang_map_file_name} locally, loading the dictionary.")
        with open(lang_map_file_name) as json_file:
            lang_name_to_id = json.load(json_file)
        return lang_name_to_id

    logger.info(
        f"{lang_map_file_name} not found locally. Downloading it from {dataset_id}..."
    )
    filepath = hf_hub_download(
        repo_id=dataset_id, filename="languages.py", repo_type="dataset", local_dir="."
    )
    # Dynamically load LANGUAGES dictionary from languages.py as module
    spec = importlib.util.spec_from_file_location("languages_map_module", filepath)
    module = importlib.util.module_from_spec(spec)
    spec.loader.exec_module(module)
    lang_id_to_name = module.LANGUAGES

    # Swap keys <> values
    lang_name_to_id = dict((v, k) for k, v in lang_id_to_name.items())

    logger.info(f"Saving {lang_map_file_name} locally to use it next time.")
    Path("./artifacts").mkdir(exist_ok=True)
    with open(lang_map_file_name, "w") as lang_file:
        json.dump(lang_name_to_id, lang_file, indent=4)

    # Cleanup
    os.remove(filepath)

    return lang_name_to_id


def upload_custom_hf_model_card(
    hf_repo_name: str,
    model_id: str,
    dataset_id: str,
    language_id: str,
    language: str,
    n_train_samples: int,
    n_eval_samples: int,
    baseline_eval_results: Dict,
    ft_eval_results: Dict,
) -> None:
    """
    Create and upload a custom Model Card (https://huggingface.co/docs/hub/model-cards) to the Hugging Face repo
    of the finetuned model that highlights the evaluation results before and after finetuning.
    """
    card_metadata = ModelCardData(
        model_name=f"Finetuned {model_id} on {language}",
        base_model=model_id,
        datasets=[dataset_id],
        language=language_id,
        license="apache-2.0",
        library_name="transformers",
        eval_results=[
            EvalResult(
                task_type="automatic-speech-recognition",
                task_name="Speech-to-Text",
                dataset_type="common_voice",
                dataset_name=f"Common Voice ({language})",
                metric_type="wer",
                metric_value=round(ft_eval_results["eval_wer"], 3),
            )
        ],
    )
    content = f"""
---
{card_metadata.to_yaml()}
---

# Finetuned {model_id} on {n_train_samples} {language} training audio samples from {dataset_id}.

This model was created from the Mozilla.ai Blueprint:
[speech-to-text-finetune](https://github.com/mozilla-ai/speech-to-text-finetune).

## Evaluation results on {n_eval_samples} audio samples of {language}:

### Baseline model (before finetuning) on {language}
- Word Error Rate: {round(baseline_eval_results["eval_wer"], 3)}
- Loss: {round(baseline_eval_results["eval_loss"], 3)}

### Finetuned model (after finetuning) on {language}
- Word Error Rate: {round(ft_eval_results["eval_wer"], 3)}
- Loss: {round(ft_eval_results["eval_loss"], 3)}
"""

    card = ModelCard(content)
    card.push_to_hub(hf_repo_name)<|MERGE_RESOLUTION|>--- conflicted
+++ resolved
@@ -4,11 +4,11 @@
 import importlib.util
 from pathlib import Path
 from typing import Dict
-<<<<<<< HEAD
 from huggingface_hub import (
     ModelCard,
     HfApi,
     ModelCardData,
+    EvalResult
     hf_hub_download,
     repo_exists,
 )
@@ -16,9 +16,6 @@
 
 def hf_model_exists(model_repo_id: str) -> bool:
     return repo_exists(model_repo_id)
-=======
-from huggingface_hub import ModelCard, HfApi, ModelCardData, hf_hub_download, EvalResult
->>>>>>> 1eb0963a
 
 
 def get_hf_username() -> str:
