--- conflicted
+++ resolved
@@ -242,12 +242,9 @@
     dataset = dataset.map(
         _process_inputs_and_labels_for_whisper,
         fn_kwargs={"processor": processor},
-<<<<<<< HEAD
-=======
         remove_columns=dataset.column_names["train"],
         batched=True,
         batch_size=batch_size,
->>>>>>> 575edd21
         num_proc=1,
     )
 
@@ -274,15 +271,9 @@
     batched_audio = batch["audio"]
 
     batch = processor(
-<<<<<<< HEAD
-        audio=audio["array"],
-        sampling_rate=audio["sampling_rate"],
-        text=batch["transcription"],
-=======
         audio=[audio["array"] for audio in batched_audio],
         sampling_rate=processor.feature_extractor.sampling_rate,
         text=batch["sentence"],
->>>>>>> 575edd21
     )
 
     batch["input_length"] = [
