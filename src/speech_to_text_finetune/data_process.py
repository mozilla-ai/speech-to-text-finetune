import os

import pandas as pd
import torch
from dataclasses import dataclass
from typing import Dict, List, Union

from transformers import (
    WhisperFeatureExtractor,
    WhisperTokenizer,
    WhisperProcessor,
)

from datasets import load_dataset, DatasetDict, Audio, Dataset


def load_common_voice(dataset_id: str, language_id: str) -> DatasetDict:
    """
    Load the default train+validation split used for finetuning and a test split used for evaluation.
    Args:
        dataset_id: official Common Voice dataset id from the mozilla-foundation organisation from Hugging Face
        language_id: a registered language identifier from Common Voice (most often in ISO-639 format)

    Returns:
        DatasetDict: HF Dataset dictionary that consists of two distinct Datasets
    """
    common_voice = DatasetDict()

    common_voice["train"] = load_dataset(
        dataset_id, language_id, split="train+validation"
    )
    common_voice["test"] = load_dataset(dataset_id, language_id, split="test")
<<<<<<< HEAD
    common_voice = common_voice.remove_columns(
=======

    return common_voice


def process_dataset(
    dataset: DatasetDict,
    feature_extractor: WhisperFeatureExtractor,
    tokenizer: WhisperTokenizer,
    num_proc: int | None,
) -> DatasetDict:
    """
    Process dataset to the expected format by a Whisper model. More info here:
    """
    dataset = dataset.remove_columns(
>>>>>>> e157ff96
        [
            "accent",
            "age",
            "client_id",
            "down_votes",
            "gender",
            "locale",
            "path",
            "segment",
            "up_votes",
        ]
    )

    return common_voice


def load_local_dataset(dataset_dir: str, train_split: float = 0.8) -> DatasetDict:
    """
    Load sentences and accompanied recorded audio files into a pandas DataFrame, then split into train/test and finally
    load it into two distinct train Dataset and test Dataset.

    Sentences and audio files should be indexed like this: <index>: <sentence> should be accompanied by rec_<index>.wav

    Args:
        dataset_dir (str): path to the local dataset, expecting a text.tsv and .wav files under the directory
        train_split (float): percentage split of the dataset to train+validation and test set

    Returns:
        DatasetDict: HF Dataset dictionary in the same exact format as the Common Voice dataset from load_common_voice
    """
    text_file = dataset_dir + "/text.tsv"

    dataframe = pd.read_csv(text_file, sep="\t")
    audio_files = sorted(
        [f"{dataset_dir}/{f}" for f in os.listdir(dataset_dir) if f.endswith(".wav")]
    )

    dataframe["audio"] = audio_files
    train_index = round(len(dataframe) * train_split)

    my_data = DatasetDict()
    my_data["train"] = Dataset.from_pandas(dataframe[:train_index])
    my_data["test"] = Dataset.from_pandas(dataframe[train_index:])

    return my_data


def process_dataset(
    dataset: DatasetDict,
    feature_extractor: WhisperFeatureExtractor,
    tokenizer: WhisperTokenizer,
) -> DatasetDict:
    """
    Process dataset to the expected format by a Whisper model. More info here:
    """
    # Create a new column that consists of the resampled audio samples in the right sample rate for whisper
    dataset = dataset.cast_column("audio", Audio(sampling_rate=16000))

    dataset = dataset.map(
        _process_inputs_and_labels_for_whisper,
        fn_kwargs={"feature_extractor": feature_extractor, "tokenizer": tokenizer},
        remove_columns=dataset.column_names["train"],
        num_proc=num_proc,
    )
    return dataset


def _process_inputs_and_labels_for_whisper(
    batch: Dict, feature_extractor: WhisperFeatureExtractor, tokenizer: WhisperTokenizer
) -> Dict:
    """
    Use Whisper's feature extractor to transform the input audio arrays into log-Mel spectrograms
     and the tokenizer to transform the text-label into tokens. This function is expected to be called using
     the .map method in order to process the data batch by batch.
    """
    audio = batch["audio"]

    batch["input_features"] = feature_extractor(
        audio["array"], sampling_rate=audio["sampling_rate"]
    ).input_features[0]

    batch["labels"] = tokenizer(batch["sentence"]).input_ids
    return batch


@dataclass
class DataCollatorSpeechSeq2SeqWithPadding:
    """
    Data Collator class in the format expected by Seq2SeqTrainer used for processing
    input data and labels in batches while finetuning. More info here:
    """

    processor: WhisperProcessor
    decoder_start_token_id: int

    def __call__(
        self, features: List[Dict[str, Union[List[int], torch.Tensor]]]
    ) -> Dict[str, torch.Tensor]:
        # split inputs and labels since they have to be of different lengths and need different padding methods
        input_features = [
            {"input_features": feature["input_features"]} for feature in features
        ]
        batch = self.processor.feature_extractor.pad(
            input_features, return_tensors="pt"
        )

        # get the tokenized label sequences
        label_features = [{"input_ids": feature["labels"]} for feature in features]
        # pad the labels to max length
        labels_batch = self.processor.tokenizer.pad(label_features, return_tensors="pt")

        # replace padding with -100 to ignore loss correctly
        labels = labels_batch["input_ids"].masked_fill(
            labels_batch.attention_mask.ne(1), -100
        )

        # if labels already have a bos token, remove it since its appended later
        if (labels[:, 0] == self.decoder_start_token_id).all().cpu().item():
            labels = labels[:, 1:]

        batch["labels"] = labels

        return batch<|MERGE_RESOLUTION|>--- conflicted
+++ resolved
@@ -30,24 +30,7 @@
         dataset_id, language_id, split="train+validation"
     )
     common_voice["test"] = load_dataset(dataset_id, language_id, split="test")
-<<<<<<< HEAD
     common_voice = common_voice.remove_columns(
-=======
-
-    return common_voice
-
-
-def process_dataset(
-    dataset: DatasetDict,
-    feature_extractor: WhisperFeatureExtractor,
-    tokenizer: WhisperTokenizer,
-    num_proc: int | None,
-) -> DatasetDict:
-    """
-    Process dataset to the expected format by a Whisper model. More info here:
-    """
-    dataset = dataset.remove_columns(
->>>>>>> e157ff96
         [
             "accent",
             "age",
@@ -99,6 +82,7 @@
     dataset: DatasetDict,
     feature_extractor: WhisperFeatureExtractor,
     tokenizer: WhisperTokenizer,
+    num_proc: int | None,
 ) -> DatasetDict:
     """
     Process dataset to the expected format by a Whisper model. More info here:
