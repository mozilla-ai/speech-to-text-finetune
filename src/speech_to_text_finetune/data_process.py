--- conflicted
+++ resolved
@@ -1,9 +1,6 @@
 import os
 
-<<<<<<< HEAD
 import pandas as pd
-=======
->>>>>>> 77cff00c
 import torch
 from dataclasses import dataclass
 from typing import Dict, List, Union
@@ -85,7 +82,6 @@
     dataset: DatasetDict,
     feature_extractor: WhisperFeatureExtractor,
     tokenizer: WhisperTokenizer,
-    num_proc: int | None,
 ) -> DatasetDict:
     """
     Process dataset to the expected format by a Whisper model. More info here:
@@ -97,11 +93,7 @@
         _process_inputs_and_labels_for_whisper,
         fn_kwargs={"feature_extractor": feature_extractor, "tokenizer": tokenizer},
         remove_columns=dataset.column_names["train"],
-<<<<<<< HEAD
-        num_proc=num_proc,
-=======
         num_proc=os.cpu_count(),
->>>>>>> 77cff00c
     )
     return dataset
 
