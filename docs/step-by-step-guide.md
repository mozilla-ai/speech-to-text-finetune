--- conflicted
+++ resolved
@@ -50,10 +50,6 @@
     ```bash
     model_id: openai/whisper-tiny
     dataset_id: example_data/custom
-<<<<<<< HEAD
-=======
-    dataset_source: custom
->>>>>>> 4f3ca0c4
     language: English
     repo_name: default
 
