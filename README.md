--- conflicted
+++ resolved
@@ -38,23 +38,7 @@
 
 ### Setup
 
-**_Note_**: A HF account is required if you are planning on using the Common Voice dataset for finetuning, or using the text data from Common Voice to make your own STT dataset.
-
 1. Use a virtual environment and install dependencies: `pip install -e .` & [ffmpeg](https://ffmpeg.org) e.g. for Ubuntu: `sudo apt install ffmpeg`, for Mac: `brew install ffmpeg`
-<<<<<<< HEAD
-2. Try existing transcription HF models on your own language & voice locally: `python demo/transcribe_app.py`
-3. If you are not happy with the results, you can finetune a model with data of your language from Common Voice.
-   1. Go to the HF [Common Voice dataset repo](https://huggingface.co/datasets/mozilla-foundation/common_voice_17_0) and request access. It should be approved automatically if you are logged in.
-   2. In your local machine, run the command `huggingface-cli login` and follow the instructions to login to your account.
-   3. Configure `config.yaml` with the model, Common Voice dataset id from HF and hyperparameters of your choice.
-   4. Finetune a model: `python src/speech_to_text_finetune/finetune_whisper.py`
-4. Try again the transcription app with your newly finetuned model.
-5. If the results are still not satisfactory, create your own Speech-to-Text dataset and model.
-   1. Create a dataset: `python demo/make_local_dataset_app.py`
-   2. Configure `config.yaml` with the model, local data directory and hyperparameters of your choice.
-   3. Finetune a model: `python src/speech_to_text_finetune/finetune_whisper.py`
-6. Finally try again the transcription app with the new model finetuned specifically for your own voice!
-=======
 
 
 ### Evaluate existing STT models from the HuggingFace repository.
@@ -79,7 +63,6 @@
 4. Configure `config.yaml` with the model, Common Voice dataset repo id of HF and hyperparameters of your choice.
 5. Finetune a model by running: `python src/speech_to_text_finetune/finetune_whisper.py`
 
->>>>>>> f090b148
 
 ## License
 
