[![](https://dcbadge.limes.pink/api/server/YuMNeuKStr?style=flat)](https://discord.gg/YuMNeuKStr)
[![Docs](https://github.com/mozilla-ai/speech-to-text-finetune/actions/workflows/docs.yaml/badge.svg)](https://github.com/mozilla-ai/speech-to-text-finetune/actions/workflows/docs.yaml/)
[![Tests](https://github.com/mozilla-ai/speech-to-text-finetune/actions/workflows/tests.yaml/badge.svg)](https://github.com/mozilla-ai/speech-to-text-finetune/actions/workflows/tests.yaml/)
[![Ruff](https://github.com/mozilla-ai/speech-to-text-finetune/actions/workflows/lint.yaml/badge.svg?label=Ruff)](https://github.com/mozilla-ai/speech-to-text-finetune/actions/workflows/lint.yaml/)

<p align="center">
  <picture>
    <!-- When the user prefers dark mode, show the white logo -->
    <source media="(prefers-color-scheme: dark)" srcset="./images/Blueprint-logo-white.png">
    <!-- When the user prefers light mode, show the black logo -->
    <source media="(prefers-color-scheme: light)" srcset="./images/Blueprint-logo-black.png">
    <!-- Fallback: default to the black logo -->
    <img src="./images/Blueprint-logo-black.png" width="35%" alt="Project logo"/>
  </picture>
</p>

This blueprint enables you to create your own [Speech-to-Text](https://en.wikipedia.org/wiki/Speech_recognition) / Automatic Speech Recognition (ASR) dataset and model to improve performance of standard STT models for your specific language & use-case. All of this can be done locally (even on your laptop!) ensuring no data leaves your machine, safeguarding your privacy. You can choose to finetune a model either on your own, local speech-to-text data or use the Common Voice dataset. Using Common Voice enables this blueprint to support an impressively wide variety of languages! More the exact list of languages supported please visit the Common Voice [website](https://commonvoice.mozilla.org/en/languages).

📖 For more detailed guidance on using this project, please visit our [Docs here](https://mozilla-ai.github.io/speech-to-text-finetune/)

📘 To explore this project further and discover other Blueprints, visit the [**Blueprints Hub**](https://developer-hub.mozilla.ai/).

### Built with
- Python 3.10+
- [Hugging Face](https://huggingface.co/)
- [Gradio](https://www.gradio.app/)
- [Common Voice](https://commonvoice.mozilla.org)

## Quick-start

**_Note_**: All scripts should be executed from the root directory of the repository.

This blueprint consists of three independent, yet complementary, components:

1. **Transcription app**: A simple UI that lets you record your voice, pick any HF STT/ASR model, and get an instant transcription.
2. **Dataset maker app**: Another UI app that enables you to easily and quickly create your own Speech-to-Text dataset.
3. **Finetuning script**: A script to finetune your own STT model, either using Common Voice data or your own local data created by the Dataset maker app.

### Setup

1. Use a virtual environment and install dependencies: `pip install -e .` & [ffmpeg](https://ffmpeg.org) e.g. for Ubuntu: `sudo apt install ffmpeg`, for Mac: `brew install ffmpeg`
<<<<<<< HEAD

### Evaluate existing STT models from the HuggingFace repository.

1. Simply execute: `python demo/transcribe_app.py`
2. Add the HF model id of your choice
3. Record a sample of your voice and get the transcribe text back

### Making your own STT model using Local Data

1. Create your own, local dataset by running this command and following the instructions: `python src/speech_to_text_finetune/make_local_dataset_app.py`
2. Configure `config.yaml` with the model, local data directory and hyperparameters of your choice. Note that if you select `push_to_hub: True` you need to have an HF account and log in locally.
3. Finetune a model by running: `python src/speech_to_text_finetune/finetune_whisper.py`

### Making your own STT model using Common Voice

**_Note_**: A Hugging Face account is required!

1. Go to the Common Voice dataset [repo](https://huggingface.co/datasets/mozilla-foundation/common_voice_17_0) and ask for explicit access request (should be approved instantly).
2. On Hugging Face create an [Access Token](https://huggingface.co/docs/hub/en/security-tokens)
3. In your terminal, run the command `huggingface-cli login` and follow the instructions to log in to your account.
4. Configure `config.yaml` with the model, Common Voice dataset repo id of HF and hyperparameters of your choice.
5. Finetune a model by running: `python src/speech_to_text_finetune/finetune_whisper.py`

=======
2. Try existing transcription HF models on your own language & voice locally: `python demo/transcribe_app.py`
3. If you are not happy with the results, you can finetune a model with data of your language from Common Voice
   1. Configure `config.yaml` with the model, Common Voice dataset id from HF and hyperparameters of your choice.
   2. Finetune a model: `python src/speech_to_text_finetune/finetune_whisper.py`
4. Try again the transcription app with your newly finetuned model.
5. If the results are still not satisfactory, create your own Speech-to-Text dataset and model.
   1. Create a dataset: `python src/speech_to_text_finetune/make_local_dataset_app.py`
   2. Configure `config.yaml` with the model, local data directory and hyperparameters of your choice.
   3. Finetune a model: `python src/speech_to_text_finetune/finetune_whisper.py`
6. Finally try again the transcription app with the new model finetuned specifically for your own voice!
>>>>>>> 51e8e3ce

## License

This project is licensed under the Apache 2.0 License. See the [LICENSE](LICENSE) file for details.

## Contributing

Contributions are welcome! To get started, you can check out the [CONTRIBUTING.md](CONTRIBUTING.md) file.<|MERGE_RESOLUTION|>--- conflicted
+++ resolved
@@ -39,7 +39,7 @@
 ### Setup
 
 1. Use a virtual environment and install dependencies: `pip install -e .` & [ffmpeg](https://ffmpeg.org) e.g. for Ubuntu: `sudo apt install ffmpeg`, for Mac: `brew install ffmpeg`
-<<<<<<< HEAD
+
 
 ### Evaluate existing STT models from the HuggingFace repository.
 
@@ -63,18 +63,6 @@
 4. Configure `config.yaml` with the model, Common Voice dataset repo id of HF and hyperparameters of your choice.
 5. Finetune a model by running: `python src/speech_to_text_finetune/finetune_whisper.py`
 
-=======
-2. Try existing transcription HF models on your own language & voice locally: `python demo/transcribe_app.py`
-3. If you are not happy with the results, you can finetune a model with data of your language from Common Voice
-   1. Configure `config.yaml` with the model, Common Voice dataset id from HF and hyperparameters of your choice.
-   2. Finetune a model: `python src/speech_to_text_finetune/finetune_whisper.py`
-4. Try again the transcription app with your newly finetuned model.
-5. If the results are still not satisfactory, create your own Speech-to-Text dataset and model.
-   1. Create a dataset: `python src/speech_to_text_finetune/make_local_dataset_app.py`
-   2. Configure `config.yaml` with the model, local data directory and hyperparameters of your choice.
-   3. Finetune a model: `python src/speech_to_text_finetune/finetune_whisper.py`
-6. Finally try again the transcription app with the new model finetuned specifically for your own voice!
->>>>>>> 51e8e3ce
 
 ## License
 
